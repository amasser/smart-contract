--- conflicted
+++ resolved
@@ -106,16 +106,12 @@
 			if server.IsInSync() {
 				// Process this tx
 				if err := server.Handler.Trigger(ctx, ptx.Event, ptx.Itx); err != nil {
-<<<<<<< HEAD
-					node.LogWarn(ctx, "Failed to handle tx : %s", err)
-=======
 					switch errors.Cause(err) {
 					case node.ErrNoResponse, node.ErrRejected, node.ErrInsufficientFunds:
 						node.Log(ctx, "Failed to handle tx : %s", err)
 					default:
 						node.LogError(ctx, "Failed to handle tx : %s", err)
 					}
->>>>>>> 195804b9
 				}
 			} else {
 				// Save tx for response processing after smart contract is in sync with on chain
