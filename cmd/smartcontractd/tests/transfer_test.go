--- conflicted
+++ resolved
@@ -1419,11 +1419,6 @@
 
 	t.Logf("\t%s\tUser 2 token 2 balance : %d", tests.Success, user2Holding.FinalizedBalance)
 
-<<<<<<< HEAD
-	if tracer.Count() != 0 {
-		t.Errorf("\t%s\tWrong tracer count : got %d, want %d", tests.Failed, tracer.Count(), 0)
-	}
-=======
 	// Let holdings cache update
 	time.Sleep(500 * time.Millisecond)
 	holdings.Reset(ctx) // Clear cache
@@ -1479,7 +1474,10 @@
 	}
 
 	t.Logf("\t%s\tUser 2 token 2 balance : %d", tests.Success, user2Holding.FinalizedBalance)
->>>>>>> 195804b9
+
+	if tracer.Count() != 0 {
+		t.Errorf("\t%s\tWrong tracer count : got %d, want %d", tests.Failed, tracer.Count(), 0)
+	}
 }
 
 func bitcoinExchange(t *testing.T) {
