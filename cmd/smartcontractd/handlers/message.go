package handlers

import (
	"bytes"
	"context"
	"fmt"

	"github.com/tokenized/pkg/bitcoin"
	"github.com/tokenized/pkg/scheduler"
	"github.com/tokenized/pkg/txbuilder"
	"github.com/tokenized/pkg/wire"
	"github.com/tokenized/smart-contract/cmd/smartcontractd/filters"
	"github.com/tokenized/smart-contract/cmd/smartcontractd/listeners"
	"github.com/tokenized/smart-contract/internal/asset"
	"github.com/tokenized/smart-contract/internal/contract"
	"github.com/tokenized/smart-contract/internal/holdings"
	"github.com/tokenized/smart-contract/internal/platform/db"
	"github.com/tokenized/smart-contract/internal/platform/node"
	"github.com/tokenized/smart-contract/internal/platform/state"
	"github.com/tokenized/smart-contract/internal/transactions"
	"github.com/tokenized/smart-contract/internal/transfer"
	"github.com/tokenized/smart-contract/internal/utxos"
	"github.com/tokenized/smart-contract/pkg/inspector"
	"github.com/tokenized/smart-contract/pkg/wallet"
	"github.com/tokenized/specification/dist/golang/actions"
	"github.com/tokenized/specification/dist/golang/messages"
	"github.com/tokenized/specification/dist/golang/protocol"

	"github.com/pkg/errors"
	"go.opencensus.io/trace"
)

type Message struct {
	MasterDB        *db.DB
	Config          *node.Config
	Headers         node.BitcoinHeaders
	Tracer          *filters.Tracer
	Scheduler       *scheduler.Scheduler
	UTXOs           *utxos.UTXOs
	HoldingsChannel *holdings.CacheChannel
}

// ProcessMessage handles an incoming Message OP_RETURN.
func (m *Message) ProcessMessage(ctx context.Context, w *node.ResponseWriter,
	itx *inspector.Transaction, rk *wallet.Key) error {

	ctx, span := trace.StartSpan(ctx, "handlers.Message.ProcessMessage")
	defer span.End()

	msg, ok := itx.MsgProto.(*actions.Message)
	if !ok {
		return errors.New("Could not assert as *actions.Message")
	}

	if itx.RejectCode != 0 {
		node.LogWarn(ctx, "Message invalid")
		return node.RespondReject(ctx, w, itx, rk, itx.RejectCode)
	}

	// Check if message is addressed to contract.
	found := false
	if len(msg.ReceiverIndexes) == 0 {
		found = itx.Outputs[0].Address.Equal(rk.Address)
	} else {
		for _, outputIndex := range msg.ReceiverIndexes {
			if int(outputIndex) >= len(itx.Outputs) {
				return fmt.Errorf("Message output index out of range : %d/%d", outputIndex,
					len(itx.Outputs))
			}

			if itx.Outputs[outputIndex].Address.Equal(rk.Address) {
				found = true
				break
			}
		}
	}

	if !found {
		node.Log(ctx, "Message not addressed to this contract")
		return nil // Message not addressed to contract.
	}

	messagePayload, err := messages.Deserialize(msg.MessageCode, msg.MessagePayload)
	if err != nil {
		return errors.Wrap(err, "Failed to deserialize message payload")
	}

	if err := messagePayload.Validate(); err != nil {
		node.LogWarn(ctx, "Message %04d payload is invalid : %s", msg.MessageCode, err)
		return node.RespondReject(ctx, w, itx, rk, actions.RejectionsMsgMalformed)
	}

	switch payload := messagePayload.(type) {
	case *messages.SettlementRequest:
		node.LogVerbose(ctx, "Processing Settlement Request")
		return m.processSettlementRequest(ctx, w, itx, payload, rk)
	case *messages.SignatureRequest:
		node.LogVerbose(ctx, "Processing Signature Request")
		return m.processSigRequest(ctx, w, itx, payload, rk)
	default:
		return fmt.Errorf("Unknown message payload type : %04d", msg.MessageCode)
	}
}

// ProcessRejection handles an incoming Rejection OP_RETURN.
func (m *Message) ProcessRejection(ctx context.Context, w *node.ResponseWriter,
	itx *inspector.Transaction, rk *wallet.Key) error {

	ctx, span := trace.StartSpan(ctx, "handlers.Message.ProcessRejection")
	defer span.End()

	msg, ok := itx.MsgProto.(*actions.Rejection)
	if !ok {
		return errors.New("Could not assert as *actions.Rejection")
	}

	// Check if message is addressed to this contract.
	found := false
	if len(msg.AddressIndexes) == 0 {
		found = itx.Outputs[0].Address.Equal(rk.Address)
	} else {
		for _, outputIndex := range msg.AddressIndexes {
			if int(outputIndex) >= len(itx.Outputs) {
				return fmt.Errorf("Reject message output index out of range : %d/%d", outputIndex,
					len(itx.Outputs))
			}

			if itx.Outputs[outputIndex].Address.Equal(rk.Address) {
				found = true
				break
			}
		}
	}

	if !found {
		node.Log(ctx, "Reject message not addressed to this contract")
		return nil // Message not addressed to this contract.
	}

	// Validate all fields have valid values.
	if err := msg.Validate(); err != nil {
		node.LogWarn(ctx, "Reject invalid : %s", err)
		return errors.Wrap(err, "Invalid rejection tx")
	}

	node.LogWarn(ctx, "Rejection received (%d) : %s", msg.RejectionCode, msg.Message)

	// Trace back to original request tx if necessary.
	hash := m.Tracer.Retrace(ctx, itx.MsgTx)
	var problemTx *inspector.Transaction
	var err error
	if hash != nil {
		problemTx, err = transactions.GetTx(ctx, m.MasterDB, hash, m.Config.IsTest)
	} else {
		problemTx, err = transactions.GetTx(ctx, m.MasterDB, &itx.Inputs[0].UTXO.Hash,
			m.Config.IsTest)
	}
	if err != nil {
		return nil
	}

	switch problemMsg := problemTx.MsgProto.(type) {
	case *actions.Transfer:
		// Refund any funds from the transfer tx that were sent to the this contract.
		return refundTransferFromReject(ctx, m.Config, m.MasterDB, m.HoldingsChannel, m.Scheduler,
			m.Tracer, w, itx, msg, problemTx, problemMsg, rk)

	default:
	}

	return nil
}

// ProcessRevert handles a tx that has been reverted either through a reorg or zero conf double
// spend.
func (m *Message) ProcessRevert(ctx context.Context, w *node.ResponseWriter,
	itx *inspector.Transaction, rk *wallet.Key) error {

	ctx, span := trace.StartSpan(ctx, "handlers.Message.ProcessRevert")
	defer span.End()

	// Serialize tx for Message OP_RETURN.
	var txBuf bytes.Buffer
	err := itx.MsgTx.Serialize(&txBuf)
	if err != nil {
		return errors.Wrap(err, "Failed to serialize revert tx")
	}

	v := ctx.Value(node.KeyValues).(*node.Values)

	messagePayload := messages.RevertedTx{
		Timestamp:   v.Now.Nano(),
		Transaction: txBuf.Bytes(),
	}

	// Setup Message
	var payBuf bytes.Buffer
	err = messagePayload.Serialize(&payBuf)
	if err != nil {
		return errors.Wrap(err, "Failed to serialize revert payload")
	}
	message := actions.Message{
		ReceiverIndexes: []uint32{0}, // First receiver is administration
		MessageCode:     messagePayload.Code(),
		MessagePayload:  payBuf.Bytes(),
	}

	ct, err := contract.Retrieve(ctx, m.MasterDB, rk.Address, m.Config.IsTest)
	if err != nil {
		return errors.Wrap(err, "Failed to retrieve contract")
	}

	// Create tx
	tx := txbuilder.NewTxBuilder(m.Config.FeeRate, m.Config.DustFeeRate)
	tx.SetChangeAddress(rk.Address, "")

	// Add outputs to administration/operator
	tx.AddDustOutput(ct.AdminAddress, false)
	outputAmount := tx.MsgTx.TxOut[len(tx.MsgTx.TxOut)-1].Value
	if !ct.OperatorAddress.IsEmpty() {
		// Add operator
		tx.AddDustOutput(ct.OperatorAddress, false)
		message.ReceiverIndexes = append(message.ReceiverIndexes, uint32(1))
		outputAmount += tx.MsgTx.TxOut[len(tx.MsgTx.TxOut)-1].Value
	}

	// Serialize payload
	payload, err := protocol.Serialize(&message, m.Config.IsTest)
	if err != nil {
		return errors.Wrap(err, "Failed to serialize revert message")
	}
	tx.AddOutput(payload, 0, false, false)

	// Estimate fee with 2 inputs
	amount := tx.EstimatedFee() + outputAmount + (2 * txbuilder.MaximumP2PKHInputSize)

	for {
		utxos, err := m.UTXOs.Get(amount, rk.Address)
		if err != nil {
			return errors.Wrap(err, "Failed to get UTXOs")
		}

		for _, utxo := range utxos {
			if err := tx.AddInput(utxo.OutPoint, utxo.Output.PkScript,
				uint64(utxo.Output.Value)); err != nil {
				return errors.Wrap(err, "Failed add input")
			}
		}

		err = tx.Sign([]bitcoin.Key{rk.Key})
		if err == nil {
			break
		}
		if errors.Cause(err) == txbuilder.ErrInsufficientValue {
			// Get more utxos
			amount = uint64(float32(amount) * 1.25)
			utxos, err = m.UTXOs.Get(amount, rk.Address)
			if err != nil {
				return errors.Wrap(err, "Failed to get UTXOs")
			}

			// Clear inputs
			tx.Inputs = nil
		}
	}

	// Send tx
	return node.Respond(ctx, w, tx.MsgTx)
}

// processSettlementRequest handles an incoming Message SettlementRequest payload.
func (m *Message) processSettlementRequest(ctx context.Context, w *node.ResponseWriter,
	itx *inspector.Transaction, settlementRequest *messages.SettlementRequest,
	rk *wallet.Key) error {

	ctx, span := trace.StartSpan(ctx, "handlers.Message.processSettlementRequest")
	defer span.End()

	action, err := protocol.Deserialize(settlementRequest.Settlement, w.Config.IsTest)
	if err != nil {
		return errors.Wrap(err, "Failed to deserialize settlement from settlement request")
	}

	settlement, ok := action.(*actions.Settlement)
	if !ok {
		return errors.New("Settlement Request payload not a settlement")
	}

	// Get transfer tx
	var transferTxId *bitcoin.Hash32
	transferTxId, err = bitcoin.NewHash32(settlementRequest.TransferTxId)
	if err != nil {
		return err
	}

	var transferTx *inspector.Transaction
	transferTx, err = transactions.GetTx(ctx, m.MasterDB, transferTxId, m.Config.IsTest)
	if err != nil {
		return errors.Wrap(err, "Transfer tx not found")
	}

	// Get transfer from it
	transfer, ok := transferTx.MsgProto.(*actions.Transfer)
	if !ok {
		return errors.New("Transfer invalid for transfer tx")
	}

	// Find "first" contract. The "first" contract of a transfer is the one responsible for
	// creating the initial settlement data and passing it to the next contract if there are more
	// than one.
	firstContractIndex := uint16(0)
	for _, asset := range transfer.Assets {
		if asset.ContractIndex != uint32(0x0000ffff) {
			break
		}
		// Asset transfer doesn't have a contract (probably BSV transfer).
		firstContractIndex++
	}

	if int(transfer.Assets[firstContractIndex].ContractIndex) >= len(transferTx.Outputs) {
		node.LogWarn(ctx, "Transfer contract index out of range : %x", rk.Address.Bytes())
		return errors.New("Transfer contract index out of range")
	}

	firstContractOutput := transferTx.Outputs[transfer.Assets[firstContractIndex].ContractIndex]

	// Is this contract the first contract
	isFirstContract := firstContractOutput.Address.Equal(rk.Address)

	// Bitcoin balance of first contract
	contractBalance := firstContractOutput.UTXO.Value

	// Build settle tx
	settleTx, err := buildSettlementTx(ctx, m.MasterDB, m.Config, transferTx, transfer,
		settlementRequest, contractBalance, rk)
	if err != nil {
		return errors.Wrap(err, "Failed to build settle tx")
	}

	// Serialize settlement data into OP_RETURN output as a placeholder to be updated by
	// addSettlementData.
	var script []byte
	script, err = protocol.Serialize(settlement, m.Config.IsTest)
	if err != nil {
		node.LogWarn(ctx, "Failed to serialize settlement : %s", err)
		return err
	}
	err = settleTx.AddOutput(script, 0, false, false)
	if err != nil {
		return err
	}

	ct, err := contract.Retrieve(ctx, m.MasterDB, rk.Address, m.Config.IsTest)
	if err != nil {
		return errors.Wrap(err, "Failed to retrieve contract")
	}

	if !ct.MovedTo.IsEmpty() {
		address := bitcoin.NewAddressFromRawAddress(ct.MovedTo,
			w.Config.Net)
		node.LogWarn(ctx, "Contract address changed : %s", address.String())
		return m.respondTransferMessageReject(ctx, w, itx, transferTx, transfer, rk,
			actions.RejectionsContractMoved, "Contract address changed")
	}

	v := ctx.Value(node.KeyValues).(*node.Values)

	if ct.FreezePeriod.Nano() > v.Now.Nano() {
		node.LogWarn(ctx, "Contract frozen")
		return m.respondTransferMessageReject(ctx, w, itx, transferTx, transfer, rk,
			actions.RejectionsContractFrozen, "Contract frozen")
	}

	if ct.ContractExpiration.Nano() != 0 && ct.ContractExpiration.Nano() < v.Now.Nano() {
		node.LogWarn(ctx, "Contract expired : %s", ct.ContractExpiration.String())
		return m.respondTransferMessageReject(ctx, w, itx, transferTx, transfer, rk,
			actions.RejectionsContractExpired, "Contract expired")
	}

	// Check Oracle Signature
	if transferTx.RejectCode != 0 {
		return m.respondTransferMessageReject(ctx, w, itx, transferTx, transfer, rk,
			transferTx.RejectCode, transferTx.RejectText)
	}

	// Add this contract's data to the settlement op return data
	assetUpdates := make(map[protocol.AssetCode]*map[bitcoin.Hash20]*state.Holding)
	err = addSettlementData(ctx, m.MasterDB, m.Config, rk, transferTx, transfer, settleTx,
		settlement, m.Headers, &assetUpdates, false)
	if err != nil {
		rejectCode, ok := node.ErrorCode(err)
		if ok {
			node.LogWarn(ctx, "Rejecting Transfer : %s", err)
			return m.respondTransferMessageReject(ctx, w, itx, transferTx, transfer, rk, rejectCode,
				"")
		} else {
			return errors.Wrap(err, "Failed to add settlement data")
		}
	}

	for assetCode, hds := range assetUpdates {
		for _, h := range *hds {
			cacheItem, err := holdings.Save(ctx, m.MasterDB, rk.Address, &assetCode, h)
			if err != nil {
				return errors.Wrap(err, "Failed to save holding")
			}
			m.HoldingsChannel.Add(cacheItem)
		}
	}

	// Check if settlement data is complete. No further contracts involved.
	if settlementIsComplete(ctx, transfer, settlement) {
		// Sign this contracts input of the settle tx.
		signed := false
		var sigHashCache txbuilder.SigHashCache
		for i, _ := range settleTx.Inputs {
			err = settleTx.SignP2PKHInput(i, rk.Key, &sigHashCache)
			if errors.Cause(err) == txbuilder.ErrWrongPrivateKey {
				continue
			}
			if err != nil {
				return err
			}
			node.LogVerbose(ctx, "Signed settlement input %d", i)
			signed = true
		}

		if !signed {
			return errors.New("Failed to find input to sign")
		}

		// Remove tracer for this request.
		if isFirstContract {
			boomerangIndex := findBoomerangIndex(transferTx, transfer, rk.Address)
			if boomerangIndex != 0xffffffff {
				outpoint := wire.OutPoint{Hash: *transferTx.Hash, Index: boomerangIndex}
				m.Tracer.Remove(ctx, &outpoint)
			}
		}

		// This shouldn't happen because we recieved this from another contract and they couldn't
		// have signed it yet since it was incomplete.
		if settleTx.AllInputsAreSigned() {
			node.Log(ctx, "Broadcasting settlement tx")
			// Send complete settlement tx as response
			return node.Respond(ctx, w, settleTx.MsgTx)
		}

		// Send back to previous contract via a M1 - 1002 Signature Request
		return sendToPreviousSettlementContract(ctx, m.Config, w, rk, itx, settleTx)
	}

	// Save tx
	if err := transactions.AddTx(ctx, m.MasterDB, transferTx); err != nil {
		return errors.Wrap(err, "Failed to save tx")
	}

	// Send to next contract
	return sendToNextSettlementContract(ctx, w, rk, itx, transferTx, transfer, settleTx, settlement,
		settlementRequest, m.Tracer)
}

// settlementIsComplete returns true if the settlement accounts for all assets in the transfer.
func settlementIsComplete(ctx context.Context, transfer *actions.Transfer,
	settlement *actions.Settlement) bool {
	ctx, span := trace.StartSpan(ctx, "handlers.Transfer.settlementIsComplete")
	defer span.End()

	for _, assetTransfer := range transfer.Assets {
		found := false
		for _, assetSettle := range settlement.Assets {
			if assetTransfer.AssetType == assetSettle.AssetType &&
				bytes.Equal(assetTransfer.AssetCode, assetSettle.AssetCode) {
<<<<<<< HEAD
				node.LogVerbose(ctx, "Found settlement data for asset : %x",
					assetTransfer.AssetCode)
=======
				assetCode := protocol.AssetCodeFromBytes(assetTransfer.AssetCode)
				assetID := protocol.AssetID(assetTransfer.AssetType, *assetCode)
				node.LogVerbose(ctx, "Found settlement data for asset : %s", assetID)
>>>>>>> 195804b9
				found = true
				break
			}
		}

		if !found {
			return false // No settlement for this asset yet
		}
	}

	return true
}

// processSigRequest handles an incoming Message SignatureRequest payload.
func (m *Message) processSigRequest(ctx context.Context, w *node.ResponseWriter,
	itx *inspector.Transaction, sigRequest *messages.SignatureRequest, rk *wallet.Key) error {
	ctx, span := trace.StartSpan(ctx, "handlers.Message.processSigRequest")
	defer span.End()

	var tx wire.MsgTx
	buf := bytes.NewBuffer(sigRequest.Payload)
	err := tx.Deserialize(buf)
	if err != nil {
		return errors.Wrap(err, "Failed to deserialize sig request payload tx")
	}

	// Find OP_RETURN
	for _, output := range tx.TxOut {
		action, err := protocol.Deserialize(output.PkScript, m.Config.IsTest)
		if err == nil {
			switch msg := action.(type) {
			case *actions.Settlement:
				node.LogVerbose(ctx, "Processing Settlement Signature Request")
				return m.processSigRequestSettlement(ctx, w, itx, rk, sigRequest, &tx, msg)
			default:
				return fmt.Errorf("Unsupported signature request tx payload type : %s", action.Code())
			}
		}
	}

	return fmt.Errorf("Tokenized OP_RETURN not found in Sig Request Tx : %s", tx.TxHash())
}

// processSigRequestSettlement handles an incoming Message SignatureRequest payload containing a
//   Settlement tx.
func (m *Message) processSigRequestSettlement(ctx context.Context, w *node.ResponseWriter,
	itx *inspector.Transaction, rk *wallet.Key, sigRequest *messages.SignatureRequest,
	settleWireTx *wire.MsgTx, settlement *actions.Settlement) error {
	// Get transfer tx
	transferTx, err := transactions.GetTx(ctx, m.MasterDB,
		&settleWireTx.TxIn[0].PreviousOutPoint.Hash, m.Config.IsTest)
	if err != nil {
		return errors.New("Failed to get transfer tx")
	}

	// Get transfer from tx
	transferMsg, ok := transferTx.MsgProto.(*actions.Transfer)
	if !ok {
		return errors.New("Transfer invalid for transfer tx")
	}

	ct, err := contract.Retrieve(ctx, m.MasterDB, rk.Address, m.Config.IsTest)
	if err != nil {
		return errors.Wrap(err, "Failed to retrieve contract")
	}

	if !ct.MovedTo.IsEmpty() {
		address := bitcoin.NewAddressFromRawAddress(ct.MovedTo,
			w.Config.Net)
		node.LogWarn(ctx, "Contract address changed : %s", address.String())
		return m.respondTransferMessageReject(ctx, w, itx, transferTx, transferMsg, rk,
			actions.RejectionsContractMoved, "Contract address changed")
	}

	v := ctx.Value(node.KeyValues).(*node.Values)

	if ct.FreezePeriod.Nano() > v.Now.Nano() {
		node.LogWarn(ctx, "Contract frozen")
		return m.respondTransferMessageReject(ctx, w, itx, transferTx, transferMsg, rk,
			actions.RejectionsContractFrozen, "Contract frozen")
	}

	if ct.ContractExpiration.Nano() != 0 && ct.ContractExpiration.Nano() < v.Now.Nano() {
		node.LogWarn(ctx, "Contract expired : %s", ct.ContractExpiration.String())
		return m.respondTransferMessageReject(ctx, w, itx, transferTx, transferMsg, rk,
			actions.RejectionsContractExpired, "Contract expired")
	}

	// Verify all the data for this contract is correct.
	err = verifySettlement(ctx, w.Config, m.MasterDB, rk, transferTx, transferMsg, settleWireTx,
		settlement, m.Headers)
	if err != nil {
		rejectCode, ok := node.ErrorCode(err)
		if ok {
			node.LogWarn(ctx, "Rejecting Transfer : %s", err)
			return m.respondTransferMessageReject(ctx, w, itx, transferTx, transferMsg, rk,
				rejectCode, "")
		} else {
			return errors.Wrap(err, "Failed to verify settlement data")
		}
	}

	// Convert settle tx to a txbuilder tx
	var settleTx *txbuilder.TxBuilder
	settleTx, err = txbuilder.NewTxBuilderFromWire(m.Config.FeeRate, m.Config.DustFeeRate,
		settleWireTx, []*wire.MsgTx{transferTx.MsgTx})
	settleTx.SetChangeAddress(rk.Address, "")
	if err != nil {
		return errors.Wrap(err, "Failed to compose settle tx")
	}

	// Sign this contracts input of the settle tx.
	signed := false
	var hashCache txbuilder.SigHashCache
	for i, _ := range settleTx.Inputs {
		err = settleTx.SignP2PKHInput(i, rk.Key, &hashCache)
		if errors.Cause(err) == txbuilder.ErrWrongPrivateKey {
			continue
		}
		if err != nil {
			return err
		}
		node.LogVerbose(ctx, "Signed settlement input %d", i)
		signed = true
	}

	if !signed {
		return errors.New("Failed to find input to sign")
	}

	// Remove tracer for this transfer.
	boomerangIndex := findBoomerangIndex(transferTx, transferMsg, rk.Address)
	if boomerangIndex != 0xffffffff {
		outpoint := wire.OutPoint{Hash: *transferTx.Hash, Index: boomerangIndex}
		m.Tracer.Remove(ctx, &outpoint)
	}

	// This shouldn't happen because we received this from another contract and they couldn't have
	// signed it yet since it was incomplete.
	if settleTx.AllInputsAreSigned() {
		// Remove pending transfer
		if err := transfer.Remove(ctx, m.MasterDB, rk.Address,
			protocol.TxIdFromBytes(transferTx.Hash[:])); err != nil {
			return errors.Wrap(err, "Failed to save pending transfer")
		}

		// Cancel transfer timeout
		err := m.Scheduler.CancelJob(ctx, listeners.NewTransferTimeout(nil, transferTx,
			protocol.NewTimestamp(0)))
		if err != nil {
			if err == scheduler.NotFound {
				node.LogWarn(ctx, "Transfer timeout job not found to cancel")
			} else {
				return errors.Wrap(err, "Failed to cancel transfer timeout")
			}
		}

		node.Log(ctx, "Broadcasting settlement tx")
		// Send complete settlement tx as response
		return node.Respond(ctx, w, settleTx.MsgTx)
	}

	// Send back to previous contract via a M1 - 1002 Signature Request
	return sendToPreviousSettlementContract(ctx, m.Config, w, rk, itx, settleTx)
}

// sendToPreviousSettlementContract sends the completed settlement tx to the previous contract involved so it can sign it.
func sendToPreviousSettlementContract(ctx context.Context, config *node.Config, w *node.ResponseWriter,
	rk *wallet.Key, itx *inspector.Transaction, settleTx *txbuilder.TxBuilder) error {
	ctx, span := trace.StartSpan(ctx, "handlers.Message.sendToPreviousSettlementContract")
	defer span.End()

	// Find previous input that still needs a signature
	inputIndex := 0xffffffff
	for i, _ := range settleTx.MsgTx.TxIn {
		if !settleTx.InputIsSigned(i) {
			inputIndex = i
		}
	}

	// This only happens if this function was called in error with a completed tx.
	if inputIndex == 0xffffffff {
		return errors.New("Could not find input that needs signature")
	}

	address, err := settleTx.InputAddress(inputIndex)
	if err != nil {
		return err
	}

	v := ctx.Value(node.KeyValues).(*node.Values)

	node.Log(ctx, "Sending settlement SignatureRequest to %x", address.Bytes())

	// Add output to previous contract.
	// Mark as change so it gets everything except the tx fee.
	err = w.AddChangeOutput(ctx, address)
	if err != nil {
		return err
	}

	// Serialize settlement data for Message OP_RETURN.
	var txBuf bytes.Buffer
	err = settleTx.MsgTx.Serialize(&txBuf)
	if err != nil {
		return err
	}

	messagePayload := messages.SignatureRequest{
		Timestamp: v.Now.Nano(),
		Payload:   txBuf.Bytes(),
	}

	// Setup Message
	var payBuf bytes.Buffer
	err = messagePayload.Serialize(&payBuf)
	if err != nil {
		return err
	}
	message := actions.Message{
		ReceiverIndexes: []uint32{0}, // First output is receiver of message
		MessageCode:     messagePayload.Code(),
		MessagePayload:  payBuf.Bytes(),
	}

	return node.RespondSuccess(ctx, w, itx, rk, &message)
}

// verifySettlement verifies that all settlement data related to this contract and bitcoin transfers are correct.
func verifySettlement(ctx context.Context, config *node.Config, masterDB *db.DB, rk *wallet.Key,
	transferTx *inspector.Transaction, transfer *actions.Transfer, settleTx *wire.MsgTx,
	settlement *actions.Settlement, headers node.BitcoinHeaders) error {

	ctx, span := trace.StartSpan(ctx, "handlers.Transfer.verifySettlement")
	defer span.End()

	v := ctx.Value(node.KeyValues).(*node.Values)

	// Generate public key hashes for all the outputs
	settleOutputAddresses := make([]bitcoin.RawAddress, 0, len(settleTx.TxOut))
	settleOpReturnFound := false
	for i, output := range settleTx.TxOut {
		address, err := bitcoin.RawAddressFromLockingScript(output.PkScript)
		if err == nil {
			settleOutputAddresses = append(settleOutputAddresses, address)
		} else {
			settleOutputAddresses = append(settleOutputAddresses, bitcoin.RawAddress{})
		}

		action, err := protocol.Deserialize(output.PkScript, config.IsTest)
		if err != nil {
			continue
		}
		if action.Code() == actions.CodeSettlement && !settleOpReturnFound {
			settleOpReturnFound = true
			continue
		}
		if action.Code() == actions.CodeMessage {
			message, ok := action.(*actions.Message)
			if !ok {
				return fmt.Errorf("Invalid Tokenized OP_RETURN message script : output %d", i)
			}
			if message.MessageCode != messages.CodeOutputMetadata {
				return fmt.Errorf("Invalid Tokenized OP_RETURN non-metadata message script : output %d", i)
			}
			continue
		}
		return fmt.Errorf("Unexpected Tokenized OP_RETURN script : output %d", i)
	}

	// Generate public key hashes for all the inputs
	settleInputAddresses := make([]bitcoin.RawAddress, 0, len(settleTx.TxIn))
	for _, input := range settleTx.TxIn {
		address, err := bitcoin.RawAddressFromUnlockingScript(input.SignatureScript)
		if err != nil {
			settleInputAddresses = append(settleInputAddresses, bitcoin.RawAddress{})
		} else {
			settleInputAddresses = append(settleInputAddresses, address)
		}
	}

	txid := protocol.TxIdFromBytes(transferTx.Hash[:])
	ct, err := contract.Retrieve(ctx, masterDB, rk.Address, config.IsTest)
	if err != nil {
		return errors.Wrap(err, "Failed to retrieve contract")
	}

	for assetOffset, assetTransfer := range transfer.Assets {
		assetCode := protocol.AssetCodeFromBytes(assetTransfer.AssetCode)
		assetID := protocol.AssetID(assetTransfer.AssetType, *assetCode)
		assetIsBitcoin := assetTransfer.AssetType == "BSV" && assetCode.IsZero()

		var as *state.Asset
		if !assetIsBitcoin {
			if len(settleTx.TxOut) <= int(assetTransfer.ContractIndex) {
				return fmt.Errorf("Contract index out of range for asset %d", assetOffset)
			}

			contractOutputAddress := settleOutputAddresses[assetTransfer.ContractIndex]
			if !contractOutputAddress.IsEmpty() && !contractOutputAddress.Equal(rk.Address) {
				continue // This asset is not for this contract.
			}
			if ct.FreezePeriod.Nano() > v.Now.Nano() {
				return node.NewError(actions.RejectionsContractFrozen, "")
			}

			// Locate Asset
			as, err = asset.Retrieve(ctx, masterDB, rk.Address, assetCode)
			if err != nil {
				return fmt.Errorf("Asset code not found : %s : %s", assetID, err)
			}
			if as.FreezePeriod.Nano() > v.Now.Nano() {
				return node.NewError(actions.RejectionsAssetFrozen, "")
			}
			if !as.TransfersPermitted {
				return node.NewError(actions.RejectionsAssetNotPermitted, "")
			}
		}

		// Find settlement for asset.
		var assetSettlement *actions.AssetSettlementField
		for i, asset := range settlement.Assets {
			if asset.AssetType == assetTransfer.AssetType &&
				bytes.Equal(asset.AssetCode, assetTransfer.AssetCode) {
				assetSettlement = settlement.Assets[i]
				break
			}
		}

		if assetSettlement == nil {
			return fmt.Errorf("Asset settlement not found during verify")
		}

		sendBalance := uint64(0)
		settlementQuantities := make([]*uint64, len(settleTx.TxOut))

		// Process senders
		// assetTransfer.AssetSenders []QuantityIndex {Index uint16, Quantity uint64}
		for senderOffset, sender := range assetTransfer.AssetSenders {
			// Get sender address from transfer inputs[sender.Index]
			if int(sender.Index) >= len(transferTx.Inputs) {
				return fmt.Errorf("Sender input index out of range for asset %d sender %d : %d/%d",
					assetOffset, senderOffset, sender.Index, len(transferTx.Inputs))
			}

			// Find output in settle tx
			settleOutputIndex := uint16(0xffff)
			for i, outputAddress := range settleOutputAddresses {
				if !outputAddress.IsEmpty() && outputAddress.Equal(transferTx.Inputs[sender.Index].Address) {
					settleOutputIndex = uint16(i)
					break
				}
			}

			if settleOutputIndex == uint16(0xffff) {
				return fmt.Errorf("Sender output not found in settle tx for asset %d sender %d : %d/%d",
					assetOffset, senderOffset, sender.Index, len(transferTx.Outputs))
			}

			// Check send
			var settlementQuantity uint64
			if !assetIsBitcoin {
				h, err := holdings.GetHolding(ctx, masterDB, rk.Address, assetCode,
					transferTx.Inputs[sender.Index].Address, v.Now)
				if err != nil {
					return errors.Wrap(err, "Failed to get sender holding")
				}

				settlementQuantity, err = holdings.CheckDebit(h, txid, sender.Quantity)
				if err != nil {
					address := bitcoin.NewAddressFromRawAddress(transferTx.Inputs[sender.Index].Address,
						config.Net)
					node.LogWarn(ctx, "Send invalid : %s %s : %s", assetID, address, err)
					return node.NewError(actions.RejectionsMsgMalformed, "")
				}
			}

			settlementQuantities[settleOutputIndex] = &settlementQuantity

			// Update total send balance
			sendBalance += sender.Quantity
		}

		// Process receivers
		for receiverOffset, receiver := range assetTransfer.AssetReceivers {
			receiverAddress, err := bitcoin.DecodeRawAddress(receiver.Address)
			if err != nil {
				return fmt.Errorf("Receiver address invalid for asset %d receiver %d : %s",
					assetOffset, receiverOffset, err)
			}

			// Find output in settle tx
			settleOutputIndex := uint32(0x0000ffff)
			for i, outputAddress := range settleOutputAddresses {
				if !outputAddress.IsEmpty() && outputAddress.Equal(receiverAddress) {
					settleOutputIndex = uint32(i)
					break
				}
			}

			if settleOutputIndex == uint32(0x0000ffff) {
				address := bitcoin.NewAddressFromRawAddress(receiverAddress,
					config.Net)
				return fmt.Errorf("Receiver output not found in settle tx for asset %d receiver %d : %s",
					assetOffset, receiverOffset, address.String())
			}

			// Check receive
			var settlementQuantity uint64
			if !assetIsBitcoin {
				h, err := holdings.GetHolding(ctx, masterDB, rk.Address, assetCode, receiverAddress,
					v.Now)
				if err != nil {
					return errors.Wrap(err, "Failed to get reciever holding")
				}

				settlementQuantity, err = holdings.CheckDeposit(h, txid, receiver.Quantity)
				if err != nil {
					address := bitcoin.NewAddressFromRawAddress(receiverAddress,
						config.Net)
					node.LogWarn(ctx, "Receive invalid : %x %s : %s",
						assetTransfer.AssetCode, address.String(), err)
					return node.NewError(actions.RejectionsMsgMalformed, "")
				}
			}

			settlementQuantities[settleOutputIndex] = &settlementQuantity

			// Update asset balance
			if receiver.Quantity > sendBalance {
				return fmt.Errorf("Receiving more tokens than sending for asset %d", assetOffset)
			}
			sendBalance -= receiver.Quantity
		}

		if sendBalance != 0 {
			return fmt.Errorf("Not sending all input tokens for asset %d : %d remaining",
				assetOffset, sendBalance)
		}

		// Check ending balances
		for index, quantity := range settlementQuantities {
			if quantity != nil {
				found := false
				for _, settlementQuantity := range assetSettlement.Settlements {
					if index == int(settlementQuantity.Index) {
						if *quantity != settlementQuantity.Quantity {
							node.LogWarn(ctx, "Incorrect settlment quantity for output %d : %d != %d : %s",
								index, *quantity, settlementQuantity.Quantity, assetID)
							return fmt.Errorf("Asset settlement quantity wrong")
						}
						found = true
						break
					}
				}

				if !found {
					node.LogWarn(ctx, "Missing settlment for output %d : %s", index, assetID)
					return fmt.Errorf("Asset settlement missing")
				}
			}
		}
	}

	// Verify contract fee
	if ct.ContractFee > 0 {
		found := false
		for i, outputAddress := range settleOutputAddresses {
			if !outputAddress.IsEmpty() && outputAddress.Equal(config.FeeAddress) {
				if uint64(settleTx.TxOut[i].Value) < ct.ContractFee {
					return fmt.Errorf("Contract fee too low")
				}
				found = true
				break
			}
		}
		if !found {
			return fmt.Errorf("Contract fee missing")
		}
	}

	return nil
}

// respondTransferMessageReject responds to an M1 SettlementRequest or SignatureRequest with a
//   rejection message.
// If this is the first contract, it will send a full refund/reject to all parties involved.
// If this is not the first contract, it will send a reject message to the first contract so that
//   it can send the refund/reject to everyone.
func (m *Message) respondTransferMessageReject(ctx context.Context, w *node.ResponseWriter,
	messageTx *inspector.Transaction, transferTx *inspector.Transaction, transfer *actions.Transfer,
	rk *wallet.Key, code uint32, text string) error {

	// Determine if first contract
	first := firstContractOutputIndex(transfer.Assets, transferTx)
	if first == 0xffff {
		return errors.New("First contract output index not found")
	}

	if !transferTx.Outputs[first].Address.Equal(rk.Address) {
		// This is not the first contract. Send reject to only the first contract.
		w.AddRejectValue(ctx, transferTx.Outputs[first].Address, 0)
		return node.RespondRejectText(ctx, w, messageTx, rk, code, text)
	}

	// Determine UTXOs from transfer tx to fund the reject response.
	utxos, err := transferTx.UTXOs().ForAddress(rk.Address)
	if err != nil {
		return errors.Wrap(err, "Transfer UTXOs not found")
	}

	// Remove utxo spent by boomerang
	boomerangIndex := findBoomerangIndex(transferTx, transfer, rk.Address)
	if boomerangIndex == 0xffffffff {
		return errors.New("Boomerang output index not found")
	}

	if transferTx.Outputs[boomerangIndex].Address.Equal(rk.Address) {
		found := false
		for i, utxo := range utxos {
			if utxo.Index == boomerangIndex {
				found = true
				utxos = append(utxos[:i], utxos[i+1:]...) // Remove
				break
			}
		}

		if !found {
			return errors.New("Boomerang output not found")
		}
	}

	// Add utxo from message tx
	messageUTXOs, err := messageTx.UTXOs().ForAddress(rk.Address)
	if err != nil {
		return errors.Wrap(err, "Message UTXOs not found")
	}

	utxos = append(utxos, messageUTXOs...)

	balance := uint64(0)
	for _, utxo := range utxos {
		balance += uint64(utxo.Value)
	}

	w.SetRejectUTXOs(ctx, utxos)

	// Add refund amounts for all bitcoin senders
	refundBalance := uint64(0)
	for _, assetTransfer := range transfer.Assets {
		if assetTransfer.AssetType == "BSV" && len(assetTransfer.AssetCode) == 0 {
			// Process bitcoin senders refunds
			for _, sender := range assetTransfer.AssetSenders {
				if int(sender.Index) >= len(transferTx.Inputs) {
					continue
				}

				w.AddRejectValue(ctx, transferTx.Inputs[sender.Index].Address, sender.Quantity)
				refundBalance += sender.Quantity
			}
		} else {
			// Add all other senders to be notified
			for _, sender := range assetTransfer.AssetSenders {
				if int(sender.Index) >= len(transferTx.Inputs) {
					continue
				}

				w.AddRejectValue(ctx, transferTx.Inputs[sender.Index].Address, 0)
			}
		}
	}

	if refundBalance > balance {
		ct, err := contract.Retrieve(ctx, m.MasterDB, rk.Address, m.Config.IsTest)
		if err != nil {
			return errors.Wrap(err, "Failed to retrieve contract")
		}

		// Funding not enough to refund everyone, so don't refund to anyone. Send it to the administration to hold.
		w.ClearRejectOutputValues(ct.AdminAddress)
	}

	return node.RespondRejectText(ctx, w, transferTx, rk, code, text)
}

// refundTransferFromReject responds to an M2 Reject, from another contract involved in a multi-contract
//   transfer with a tx refunding any bitcoin sent to the contract that was requested to be
//   transferred.
func refundTransferFromReject(ctx context.Context, config *node.Config, masterDB *db.DB,
	holdingsChannel *holdings.CacheChannel, sch *scheduler.Scheduler, tracer *filters.Tracer,
	w *node.ResponseWriter, rejectionTx *inspector.Transaction, rejection *actions.Rejection,
	transferTx *inspector.Transaction, transferMsg *actions.Transfer, rk *wallet.Key) error {

	v := ctx.Value(node.KeyValues).(*node.Values)
	transferTxId := protocol.TxIdFromBytes(transferTx.Hash[:])

	// Remove pending transfer
	if err := transfer.Remove(ctx, masterDB, rk.Address, transferTxId); err != nil {
		return errors.Wrap(err, "Failed to save pending transfer")
	}

	// Remove tracer for this transfer.
	tfr, ok := transferTx.MsgProto.(*actions.Transfer)
	if ok {
		boomerangIndex := findBoomerangIndex(transferTx, tfr, rk.Address)
		if boomerangIndex != 0xffffffff {
			outpoint := wire.OutPoint{Hash: *transferTx.Hash, Index: boomerangIndex}
			tracer.Remove(ctx, &outpoint)
		}
	}

	// Cancel transfer timeout
	err := sch.CancelJob(ctx, listeners.NewTransferTimeout(nil, transferTx, protocol.NewTimestamp(0)))
	if err != nil {
		if err == scheduler.NotFound {
			node.LogWarn(ctx, "Transfer timeout job not found to cancel")
		} else {
			return errors.Wrap(err, "Failed to cancel transfer timeout")
		}
	}

	// Find first contract index.
	first := firstContractOutputIndex(transferMsg.Assets, transferTx)
	if first == 0x0000ffff {
		return errors.New("First contract output index not found")
	}

	// Determine UTXOs from transfer tx to fund the reject response.
	utxos, err := transferTx.UTXOs().ForAddress(rk.Address)
	if err != nil {
		return errors.Wrap(err, "Transfer UTXOs not found")
	}

	// Determine if this contract is the first contract and needs to send a refund.
	refund := false
	if transferTx.Outputs[first].Address.Equal(rk.Address) {
		refund = true

		// Remove utxo spent by boomerang
		boomerangIndex := findBoomerangIndex(transferTx, transferMsg, rk.Address)
		if boomerangIndex != 0xffffffff && transferTx.Outputs[boomerangIndex].Address.Equal(rk.Address) {
			found := false
			for i, utxo := range utxos {
				if utxo.Index == boomerangIndex {
					found = true
					utxos = append(utxos[:i], utxos[i+1:]...) // Remove
					break
				}
			}

			if !found {
				return errors.New("Boomerang output not found")
			}
		}
	}

	// Add utxo from message tx
	messageUTXOs, err := rejectionTx.UTXOs().ForAddress(rk.Address)
	if err != nil {
		return errors.Wrap(err, "Message UTXOs not found")
	}

	utxos = append(utxos, messageUTXOs...)

	balance := uint64(0)
	for _, utxo := range utxos {
		balance += uint64(utxo.Value)
	}

	updates := make(map[protocol.AssetCode]*map[bitcoin.Hash20]*state.Holding)

	w.SetRejectUTXOs(ctx, utxos)

	// Add refund amounts for all bitcoin senders
	refundBalance := uint64(0)
	for assetOffset, assetTransfer := range transferMsg.Assets {
		if assetTransfer.AssetType == "BSV" && len(assetTransfer.AssetCode) == 0 {
			if refund {
				// Process bitcoin senders refunds
				for _, sender := range assetTransfer.AssetSenders {
					if int(sender.Index) >= len(transferTx.Inputs) {
						continue
					}

					w.AddRejectValue(ctx, transferTx.Inputs[sender.Index].Address, sender.Quantity)
					refundBalance += sender.Quantity
				}
			}
		} else {
			if len(transferTx.Outputs) <= int(assetTransfer.ContractIndex) {
				return fmt.Errorf("Contract index out of range for asset %d", assetOffset)
			}

			if !transferTx.Outputs[assetTransfer.ContractIndex].Address.Equal(rk.Address) {
				continue // This asset is not ours. Skip it.
			}

			assetCode := protocol.AssetCodeFromBytes(assetTransfer.AssetCode)
			updatedHoldings := make(map[bitcoin.Hash20]*state.Holding)
			updates[*assetCode] = &updatedHoldings

			// Add all other senders to be notified
			// Revert sender pending statuses
			for _, sender := range assetTransfer.AssetSenders {
				if int(sender.Index) >= len(transferTx.Inputs) {
					continue
				}

				w.AddRejectValue(ctx, transferTx.Inputs[sender.Index].Address, 0)

				// Revert holding status
				h, err := holdings.GetHolding(ctx, masterDB, rk.Address, assetCode,
					transferTx.Inputs[sender.Index].Address, v.Now)
				if err != nil {
					return errors.Wrap(err, "get holding")
				}

				hash, err := transferTx.Inputs[sender.Index].Address.Hash()
				if err != nil {
					return errors.Wrap(err, "sender address hash")
				}
				updatedHoldings[*hash] = h

				// Revert holding status
				err = holdings.RevertStatus(h, transferTxId)
				if err != nil {
					return errors.Wrap(err, "revert status")
				}
			}

			// Revert receiver pending statuses
			for _, receiver := range assetTransfer.AssetReceivers {
				receiverAddress, err := bitcoin.DecodeRawAddress(receiver.Address)
				if err != nil {
					return err
				}

				h, err := holdings.GetHolding(ctx, masterDB, rk.Address, assetCode,
					receiverAddress, v.Now)
				if err != nil {
					return errors.Wrap(err, "get holding")
				}

				hash, err := receiverAddress.Hash()
				if err != nil {
					return errors.Wrap(err, "receiver address hash")
				}
				updatedHoldings[*hash] = h

				// Revert holding status
				err = holdings.RevertStatus(h, transferTxId)
				if err != nil {
					return errors.Wrap(err, "revert status")
				}
			}
		}
	}

	err = saveHoldings(ctx, masterDB, holdingsChannel, updates, rk.Address)
	if err != nil {
		return errors.Wrap(err, "save holdings")
	}

	if refund && refundBalance > balance {
		ct, err := contract.Retrieve(ctx, masterDB, rk.Address, config.IsTest)
		if err != nil {
			return errors.Wrap(err, "Failed to retrieve contract")
		}

		// Funding not enough to refund everyone, so don't refund to anyone.
		w.ClearRejectOutputValues(ct.AdminAddress)
	}

	// Set rejection address from previous rejection
	if int(rejection.RejectAddressIndex) < len(rejectionTx.Outputs) {
		w.RejectAddress = rejectionTx.Outputs[rejection.RejectAddressIndex].Address
	}

	return node.RespondReject(ctx, w, transferTx, rk, rejection.RejectionCode)
}<|MERGE_RESOLUTION|>--- conflicted
+++ resolved
@@ -471,14 +471,9 @@
 		for _, assetSettle := range settlement.Assets {
 			if assetTransfer.AssetType == assetSettle.AssetType &&
 				bytes.Equal(assetTransfer.AssetCode, assetSettle.AssetCode) {
-<<<<<<< HEAD
-				node.LogVerbose(ctx, "Found settlement data for asset : %x",
-					assetTransfer.AssetCode)
-=======
 				assetCode := protocol.AssetCodeFromBytes(assetTransfer.AssetCode)
 				assetID := protocol.AssetID(assetTransfer.AssetType, *assetCode)
 				node.LogVerbose(ctx, "Found settlement data for asset : %s", assetID)
->>>>>>> 195804b9
 				found = true
 				break
 			}
